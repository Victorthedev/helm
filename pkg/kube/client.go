--- conflicted
+++ resolved
@@ -29,13 +29,9 @@
 	"reflect"
 	"strings"
 	"sync"
+	"time"
 
 	jsonpatch "github.com/evanphx/json-patch"
-<<<<<<< HEAD
-	batch "k8s.io/api/batch/v1"
-=======
-	"github.com/pkg/errors"
->>>>>>> eb6e240c
 	v1 "k8s.io/api/core/v1"
 	apiextv1 "k8s.io/apiextensions-apiserver/pkg/apis/apiextensions/v1"
 	apiextv1beta1 "k8s.io/apiextensions-apiserver/pkg/apis/apiextensions/v1beta1"
@@ -193,13 +189,8 @@
 	if err != nil {
 		return fmt.Errorf("Kubernetes cluster unreachable: %w", err)
 	}
-<<<<<<< HEAD
-	if _, err := client.ServerVersion(); err != nil {
+	if _, err := client.Discovery().ServerVersion(); err != nil {
 		return fmt.Errorf("Kubernetes cluster unreachable: %w", err)
-=======
-	if _, err := client.Discovery().ServerVersion(); err != nil {
-		return errors.Wrap(err, "Kubernetes cluster unreachable")
->>>>>>> eb6e240c
 	}
 	return nil
 }
@@ -407,20 +398,8 @@
 	return result, scrubValidationError(err)
 }
 
-<<<<<<< HEAD
-// Update takes the current list of objects and target list of objects and
-// creates resources that don't already exist, updates resources that have been
-// modified in the target configuration, and deletes resources from the current
-// configuration that are not present in the target configuration. If an error
-// occurs, a Result will still be returned with the error, containing all
-// resource updates, creations, and deletions that were attempted. These can be
-// used for cleanup or other logging purposes.
-func (c *Client) Update(original, target ResourceList, force bool) (*Result, error) {
+func (c *Client) update(original, target ResourceList, force, threeWayMerge bool) (*Result, error) {
 	updateErrors := []error{}
-=======
-func (c *Client) update(original, target ResourceList, force, threeWayMerge bool) (*Result, error) {
-	updateErrors := []string{}
->>>>>>> eb6e240c
 	res := &Result{}
 
 	slog.Debug("checking resources for changes", "resources", len(target))
@@ -454,15 +433,9 @@
 			return fmt.Errorf("no %s with the name %q found", kind, info.Name)
 		}
 
-<<<<<<< HEAD
-		if err := updateResource(c, info, originalInfo.Object, force); err != nil {
-			c.Log("error updating the resource %q:\n\t %v", info.Name, err)
-			updateErrors = append(updateErrors, err)
-=======
 		if err := updateResource(c, info, originalInfo.Object, force, threeWayMerge); err != nil {
 			slog.Debug("error updating the resource", "namespace", info.Namespace, "name", info.Name, "kind", info.Mapping.GroupVersionKind.Kind, slog.Any("error", err))
-			updateErrors = append(updateErrors, err.Error())
->>>>>>> eb6e240c
+			updateErrors = append(updateErrors, err)
 		}
 		// Because we check for errors later, append the info regardless
 		res.Updated = append(res.Updated, info)
@@ -474,11 +447,7 @@
 	case err != nil:
 		return res, err
 	case len(updateErrors) != 0:
-<<<<<<< HEAD
 		return res, joinErrors(updateErrors, " && ")
-=======
-		return res, errors.New(strings.Join(updateErrors, " && "))
->>>>>>> eb6e240c
 	}
 
 	for _, info := range original.Difference(target) {
@@ -750,64 +719,6 @@
 	if err != nil {
 		return nil, fmt.Errorf("failed to get pod list with options: %+v with error: %v", listOptions, err)
 	}
-<<<<<<< HEAD
-	lw := cachetools.NewListWatchFromClient(info.Client, info.Mapping.Resource.Resource, info.Namespace, selector)
-
-	// What we watch for depends on the Kind.
-	// - For a Job, we watch for completion.
-	// - For all else, we watch until Ready.
-	// In the future, we might want to add some special logic for types
-	// like Ingress, Volume, etc.
-
-	ctx, cancel := watchtools.ContextWithOptionalTimeout(context.Background(), timeout)
-	defer cancel()
-	_, err = watchtools.UntilWithSync(ctx, lw, &unstructured.Unstructured{}, nil, func(e watch.Event) (bool, error) {
-		// Make sure the incoming object is versioned as we use unstructured
-		// objects when we build manifests
-		obj := convertWithMapper(e.Object, info.Mapping)
-		switch e.Type {
-		case watch.Added, watch.Modified:
-			// For things like a secret or a config map, this is the best indicator
-			// we get. We care mostly about jobs, where what we want to see is
-			// the status go into a good state. For other types, like ReplicaSet
-			// we don't really do anything to support these as hooks.
-			c.Log("Add/Modify event for %s: %v", info.Name, e.Type)
-			switch kind {
-			case "Job":
-				return c.waitForJob(obj, info.Name)
-			case "Pod":
-				return c.waitForPodSuccess(obj, info.Name)
-			}
-			return true, nil
-		case watch.Deleted:
-			c.Log("Deleted event for %s", info.Name)
-			return true, nil
-		case watch.Error:
-			// Handle error and return with an error.
-			c.Log("Error event for %s", info.Name)
-			return true, fmt.Errorf("failed to deploy %s", info.Name)
-		default:
-			return false, nil
-		}
-	})
-	return err
-}
-
-// waitForJob is a helper that waits for a job to complete.
-//
-// This operates on an event returned from a watcher.
-func (c *Client) waitForJob(obj runtime.Object, name string) (bool, error) {
-	o, ok := obj.(*batch.Job)
-	if !ok {
-		return true, fmt.Errorf("expected %s to be a *batch.Job, got %T", name, obj)
-	}
-
-	for _, c := range o.Status.Conditions {
-		if c.Type == batch.JobComplete && c.Status == "True" {
-			return true, nil
-		} else if c.Type == batch.JobFailed && c.Status == "True" {
-			return true, fmt.Errorf("job %s failed: %s", name, c.Reason)
-=======
 	return podList, nil
 }
 
@@ -823,43 +734,20 @@
 			if err2 != nil {
 				return err2
 			}
->>>>>>> eb6e240c
 		}
 	}
 	return nil
 }
 
-<<<<<<< HEAD
-// waitForPodSuccess is a helper that waits for a pod to complete.
-//
-// This operates on an event returned from a watcher.
-func (c *Client) waitForPodSuccess(obj runtime.Object, name string) (bool, error) {
-	o, ok := obj.(*v1.Pod)
-	if !ok {
-		return true, fmt.Errorf("expected %s to be a *v1.Pod, got %T", name, obj)
-	}
-
-	switch o.Status.Phase {
-	case v1.PodSucceeded:
-		c.Log("Pod %s succeeded", o.Name)
-		return true, nil
-	case v1.PodFailed:
-		return true, fmt.Errorf("pod %s failed", o.Name)
-	case v1.PodPending:
-		c.Log("Pod %s pending", o.Name)
-	case v1.PodRunning:
-		c.Log("Pod %s running", o.Name)
-=======
 func copyRequestStreamToWriter(request *rest.Request, podName, containerName string, writer io.Writer) error {
 	readCloser, err := request.Stream(context.Background())
 	if err != nil {
-		return errors.Errorf("Failed to stream pod logs for pod: %s, container: %s", podName, containerName)
+		return fmt.Errorf("Failed to stream pod logs for pod: %s, container: %s", podName, containerName)
 	}
 	defer readCloser.Close()
 	_, err = io.Copy(writer, readCloser)
 	if err != nil {
-		return errors.Errorf("Failed to copy IO from logs for pod: %s, container: %s", podName, containerName)
->>>>>>> eb6e240c
+		return fmt.Errorf("Failed to copy IO from logs for pod: %s, container: %s", podName, containerName)
 	}
 	return nil
 }
@@ -875,7 +763,6 @@
 		return errors.New(strings.ReplaceAll(err.Error(), "; "+stopValidateMessage, ""))
 	}
 	return err
-<<<<<<< HEAD
 }
 
 // WaitAndGetCompletedPodPhase waits up to a timeout until a pod enters a completed phase
@@ -932,6 +819,4 @@
 
 func (e *joinedErrors) Unwrap() []error {
 	return e.errs
-=======
->>>>>>> eb6e240c
 }